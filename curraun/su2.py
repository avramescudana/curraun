--- conflicted
+++ resolved
@@ -184,8 +184,8 @@
         norm += u[i] ** 2
 
     norm = math.sqrt(norm)
-<<<<<<< HEAD
-    for i in range(4):
+    # for i in range(4):
+    for i in prange(4):
         u[i] = u[i] / norm
 
 @myjit
@@ -218,9 +218,4 @@
     # C = tr(mul(Q, dagger(Q))) / (T_R * D_R)
     C = tr(mul(Q, dagger(Q))) / T_R
 
-    return C
-=======
-    # for i in range(4):
-    for i in prange(4):
-        u[i] = u[i] / norm
->>>>>>> 00026544
+    return C